﻿// Copyright (c) Microsoft Corporation. All rights reserved. See License.txt in the project root for license information.

using Microsoft.Practices.EnterpriseLibrary.SemanticLogging.InProc.Tests.TestObjects;
using Microsoft.Practices.EnterpriseLibrary.SemanticLogging.InProc.Tests.TestScenarios;
using Microsoft.Practices.EnterpriseLibrary.SemanticLogging.Tests.Shared.TestSupport;
using Microsoft.VisualStudio.TestTools.UnitTesting;
using System;
using System.Collections.Generic;
using System.Configuration;
using System.Diagnostics.Tracing;
using System.Globalization;
using System.Linq;
using System.Threading.Tasks;

namespace Microsoft.Practices.EnterpriseLibrary.SemanticLogging.InProc.Tests.Sinks
{
    [TestClass]
    public class ElasticsearchSinkFixture
    {
        private readonly string elasticsearchUri = ConfigurationManager.AppSettings["ElasticsearchUri"];
        private string indexPrefix = null;
        private string type = "testtype";

        [TestInitialize]
        public void Initialize()
        {
            try
            {
                ElasticsearchHelper.DeleteIndex(elasticsearchUri);
            }
            catch (Exception exp)
            {
                Assert.Inconclusive(String.Format("Error occured connecting to ES: Message{0}, StackTrace: {1}", exp.Message, exp.StackTrace));
            }
        }

        [TestMethod]
        public void WhenEventsWithDifferentLevels()
        {
            this.indexPrefix = "wheneventswithdifferentlevels";
            var index = string.Format(CultureInfo.InvariantCulture, "{0}-{1:yyyy.MM.dd}", this.indexPrefix, DateTime.UtcNow);
            var logger = TestEventSource.Logger;

            TestScenario.With1Listener(
                logger,
                listener =>
                {
                    listener.LogToElasticsearch("testInstance", elasticsearchUri, this.indexPrefix, this.type, bufferingInterval: TimeSpan.FromSeconds(1));
                    listener.EnableEvents(logger, EventLevel.LogAlways);

                    logger.Informational("This is informational");
                    logger.Error("This is an error message");
                    logger.Critical("This is a critical message");
                });

            var result = ElasticsearchHelper.PollUntilEvents(this.elasticsearchUri, index, this.type, 3);
            Assert.AreEqual<int>(3, result.Hits.Total);
            Assert.IsNotNull(result.Hits.Hits.SingleOrDefault(h => (long)h.Source["EventId"] == TestEventSource.InformationalEventId));
            Assert.IsNotNull(result.Hits.Hits.SingleOrDefault(h => (long)h.Source["EventId"] == TestEventSource.InformationalEventId));
            Assert.IsNotNull(result.Hits.Hits.SingleOrDefault(h => (long)h.Source["EventId"] == TestEventSource.CriticalEventId));
        }

        [TestMethod]
        public void WhenLoggingMultipleMessages()
        {
            this.indexPrefix = "whenloggingmultiplemessages";
            var index = string.Format(CultureInfo.InvariantCulture, "{0}-{1:yyyy.MM.dd}", this.indexPrefix, DateTime.UtcNow);
            var logger = TestEventSource.Logger;

            TestScenario.With1Listener(
                logger,
                listener =>
                {
                    listener.LogToElasticsearch("testInstance", elasticsearchUri, this.indexPrefix, this.type);
                    listener.EnableEvents(logger, EventLevel.LogAlways);
                    for (int n = 0; n < 300; n++)
                    {
                        logger.Informational("logging multiple messages " + n.ToString());
                    }
                });

            var result = ElasticsearchHelper.PollUntilEvents(this.elasticsearchUri, index, this.type, 300);
            Assert.AreEqual(300, result.Hits.Total);
        }

        [TestMethod]
        public void WhenNoPayload()
        {
            this.indexPrefix = "whennopayload";
            var index = string.Format(CultureInfo.InvariantCulture, "{0}-{1:yyyy.MM.dd}", this.indexPrefix, DateTime.UtcNow);
            var logger = TestEventSource.Logger;

            TestScenario.With1Listener(
                logger,
                listener =>
                {
                    listener.LogToElasticsearch("testInstance", elasticsearchUri, this.indexPrefix, this.type, bufferingInterval: TimeSpan.FromSeconds(1));
                    listener.EnableEvents(logger, EventLevel.LogAlways);
                    logger.EventWithoutPayloadNorMessage();
                });

            var result = ElasticsearchHelper.PollUntilEvents(this.elasticsearchUri, index, this.type, 1);
            Assert.AreEqual<int>(1, result.Hits.Total);
            Assert.AreEqual<long>(TestEventSource.EventWithoutPayloadNorMessageId, (long)result.Hits.Hits.ElementAt(0).Source["EventId"]);
        }

        [TestMethod]
        public void WhenEventHasAllValuesForAttribute()
        {
            this.indexPrefix = "wheneventhasallvaluesforattribute";
            var index = string.Format(CultureInfo.InvariantCulture, "{0}-{1:yyyy.MM.dd}", this.indexPrefix, DateTime.UtcNow);
            var logger = TestEventSource.Logger;

            TestScenario.With1Listener(
                logger,
                listener =>
                {
                    listener.LogToElasticsearch("testInstance", elasticsearchUri, this.indexPrefix, this.type, bufferingInterval: TimeSpan.FromSeconds(1));
                    listener.EnableEvents(logger, EventLevel.LogAlways, Keywords.All);
                    logger.AllParametersWithCustomValues();
                });

            var result = ElasticsearchHelper.PollUntilEvents(this.elasticsearchUri, index, this.type, 1);
            Assert.AreEqual<int>(1, result.Hits.Total);
            Assert.AreEqual<long>(10001, (long)result.Hits.Hits.ElementAt(0).Source["EventId"]);
        }

        [TestMethod]
        public void WhenSourceIsEnabledAndDisabled()
        {
            this.indexPrefix = "whensourceisenabledanddisabled";
            var index = string.Format(CultureInfo.InvariantCulture, "{0}-{1:yyyy.MM.dd}", this.indexPrefix, DateTime.UtcNow);
            var logger = TestEventSource.Logger;

            TestScenario.With1Listener(
                logger,
                listener =>
                {
                    listener.LogToElasticsearch("testInstance", elasticsearchUri, this.indexPrefix, this.type, bufferingInterval: TimeSpan.FromSeconds(1));
                    listener.EnableEvents(logger, EventLevel.LogAlways);
                    logger.Critical("This is a critical message");
                    var result = ElasticsearchHelper.PollUntilEvents(this.elasticsearchUri, index, this.type, 1);
                    Assert.AreEqual<int>(1, result.Hits.Total);

                    listener.DisableEvents(logger);
                    logger.Critical("This is a critical message");
                });

            var finalResult = ElasticsearchHelper.PollUntilEvents(this.elasticsearchUri, index, this.type, 1);
            Assert.AreEqual<int>(1, finalResult.Hits.Total);
        }

        [TestMethod]
        public void WhenEventHasPayload()
        {
            this.indexPrefix = "wheneventhaspayload";
            var index = string.Format(CultureInfo.InvariantCulture, "{0}-{1:yyyy.MM.dd}", this.indexPrefix, DateTime.UtcNow);
            var logger = TestEventSource.Logger;

            TestScenario.With1Listener(
                logger,
                listener =>
                {
                    listener.LogToElasticsearch("testInstance", elasticsearchUri, this.indexPrefix, this.type, bufferingInterval: TimeSpan.FromSeconds(1));
                    listener.EnableEvents(logger, EventLevel.LogAlways);
                    logger.EventWithPayload("message", 2);
                });

            var result = ElasticsearchHelper.PollUntilEvents(this.elasticsearchUri, index, this.type, 1);
            Assert.AreEqual(1, result.Hits.Total);
            Assert.AreEqual("testInstance", (string)result.Hits.Hits.ElementAt(0).Source["InstanceName"]);
            Assert.AreEqual("message", (string)result.Hits.Hits.ElementAt(0).Source["Payload_payload1"]);
            Assert.AreEqual(2, (long)result.Hits.Hits.ElementAt(0).Source["Payload_payload2"]);
        }

        [TestMethod]
        public void WhenInstanceNameIsNull()
        {
            var ex = ExceptionAssertHelper.Throws<ArgumentNullException>(() =>
            {
                using (var listener = new ObservableEventListener())
                {
                    listener.LogToElasticsearch(null, elasticsearchUri, "indexPrefix", "type");
                }
            });

            StringAssert.Contains(ex.Message, "Value cannot be null");
            StringAssert.Contains(ex.Message, "Parameter name: instanceName");
        }

        [TestMethod]
        public void WhenInstanceNameIsEmpty()
        {
            var ex = ExceptionAssertHelper.Throws<ArgumentException>(() =>
            {
                using (var listener = new ObservableEventListener())
                {
                    listener.LogToElasticsearch(string.Empty, elasticsearchUri, "indexPrefix", "type");
                }
            });

            StringAssert.Contains(ex.Message, "Argument is empty");
            StringAssert.Contains(ex.Message, "Parameter name: instanceName");
        }

        [TestMethod]
        public void WhenConnectionStringIsNull()
        {
            var ex = ExceptionAssertHelper.Throws<ArgumentNullException>(() =>
            {
                using (var listener = new ObservableEventListener())
                {
                    listener.LogToElasticsearch("testinstance", null, "indexPrefix", "type");
                }
            });

            StringAssert.Contains(ex.Message, "Value cannot be null");
            StringAssert.Contains(ex.Message, "Parameter name: connectionString");
        }

        [TestMethod]
        public void WhenConnectionStringIsEmpty()
        {
            var ex = ExceptionAssertHelper.Throws<ArgumentException>(() =>
            {
                using (var listener = new ObservableEventListener())
                {
                    listener.LogToElasticsearch("testinstance", string.Empty, "indexPrefix", "type");
                }
            });

            StringAssert.Contains(ex.Message, "Argument is empty");
            StringAssert.Contains(ex.Message, "Parameter name: connectionString");
        }

        [TestMethod]
        public void WhenIndexIsNull()
        {
            var ex = ExceptionAssertHelper.Throws<ArgumentNullException>(() =>
            {
                using (var listener = new ObservableEventListener())
                {
                    listener.LogToElasticsearch("testinstance", elasticsearchUri, null, "type");
                }
            });

            StringAssert.Contains(ex.Message, "Value cannot be null");
            StringAssert.Contains(ex.Message, "Parameter name: index");
        }

        [TestMethod]
        public void WhenIndexIsEmpty()
        {
            var ex = ExceptionAssertHelper.Throws<ArgumentException>(() =>
            {
                using (var listener = new ObservableEventListener())
                {
                    listener.LogToElasticsearch("testinstance", elasticsearchUri, string.Empty, "type");
                }
            });

            StringAssert.Contains(ex.Message, "Argument is empty");
            StringAssert.Contains(ex.Message, "Parameter name: index");
        }

        [TestMethod]
        public void WhenTypeIsNull()
        {
            var ex = ExceptionAssertHelper.Throws<ArgumentNullException>(() =>
            {
                using (var listener = new ObservableEventListener())
                {
                    listener.LogToElasticsearch("testinstance", elasticsearchUri, "indexPrefix", null);
                }
            });

            StringAssert.Contains(ex.Message, "Value cannot be null");
            StringAssert.Contains(ex.Message, "Parameter name: type");
        }

        [TestMethod]
        public void WhenTypeIsEmpty()
        {
            var ex = ExceptionAssertHelper.Throws<ArgumentException>(() =>
            {
                using (var listener = new ObservableEventListener())
                {
                    listener.LogToElasticsearch("testinstance", elasticsearchUri, "indexPrefix", string.Empty);
                }
            });

            StringAssert.Contains(ex.Message, "Argument is empty");
            StringAssert.Contains(ex.Message, "Parameter name: type");
        }

        [TestMethod]
        public void WhenBatchSizeIsExceeded()
        {
            this.indexPrefix = "whenbatchsizeisexceeded";
            var index = string.Format(CultureInfo.InvariantCulture, "{0}-{1:yyyy.MM.dd}", this.indexPrefix, DateTime.UtcNow);
            var logger = TestEventSource.Logger;

            QueryResult result = null;
            TestScenario.With2Listeners(
                logger,
                (listener1, listener2) =>
                {
                    listener1.LogToElasticsearch("testInstance1", elasticsearchUri, this.indexPrefix, this.type, bufferingInterval: TimeSpan.FromSeconds(20));
                    listener2.LogToElasticsearch("testInstance2", elasticsearchUri, this.indexPrefix, this.type, bufferingInterval: TimeSpan.FromSeconds(20));
                    listener1.EnableEvents(logger, EventLevel.LogAlways);
                    listener2.EnableEvents(logger, EventLevel.LogAlways);

                    // 100 events or more will be flushed by count before the buffering interval elapses
                    var logTaskList = new List<Task>();
                    for (int i = 0; i < 120; i++)
                    {
                        var messageNumber = i;
                        logTaskList.Add(Task.Run(() => logger.Critical(messageNumber + "Critical message")));
                    }

                    Task.WaitAll(logTaskList.ToArray(), TimeSpan.FromSeconds(10));

                    // Wait less than the buffering interval for the events to be written and assert
                    // Only the first batch of 100 is written for each listener
                    result = ElasticsearchHelper.PollUntilEvents(this.elasticsearchUri, index, this.type, 200, maxPollTime: TimeSpan.FromSeconds(10));
                    Assert.AreEqual(200, result.Hits.Total);
                    result = ElasticsearchHelper.GetEvents(this.elasticsearchUri, index, this.type, "?q=InstanceName:testInstance1");
                    Assert.AreEqual(100, result.Hits.Total);
                    result = ElasticsearchHelper.GetEvents(this.elasticsearchUri, index, this.type, "?q=InstanceName:testInstance2");
                    Assert.AreEqual(100, result.Hits.Total);
                });

            // The rest of the events are written during the Dispose flush
            result = ElasticsearchHelper.PollUntilEvents(this.elasticsearchUri, index, this.type, 240);
            Assert.AreEqual(240, result.Hits.Total);
            result = ElasticsearchHelper.GetEvents(this.elasticsearchUri, index, this.type, "?q=InstanceName:testInstance1");
            Assert.AreEqual(120, result.Hits.Total);
            result = ElasticsearchHelper.GetEvents(this.elasticsearchUri, index, this.type, "?q=InstanceName:testInstance2");
            Assert.AreEqual(120, result.Hits.Total);
        }

        [TestMethod]
        public void WhenBufferingWithMinimumNonDefaultInterval()
        {
            this.indexPrefix = "whenbufferingwithminimalnondefaultinterval";
            var index = string.Format(CultureInfo.InvariantCulture, "{0}-{1:yyyy.MM.dd}", this.indexPrefix, DateTime.UtcNow);
            var logger = TestEventSource.Logger;

            TestScenario.With1Listener(
                logger,
                listener =>
                {
                    // Minimum buffering interval is 500 ms
                    var minimumBufferingInterval = TimeSpan.FromMilliseconds(500);
                    listener.LogToElasticsearch("testInstance", elasticsearchUri, this.indexPrefix, this.type, bufferingInterval: minimumBufferingInterval);
                    listener.EnableEvents(logger, EventLevel.LogAlways);
                    var logTaskList = new List<Task>();
                    for (int i = 0; i < 10; i++)
                    {
                        logger.Critical("Critical message");
                    }

                    // Wait for the events to be written and assert
                    Task.Delay(TimeSpan.FromSeconds(3)).Wait();
                    var result = ElasticsearchHelper.GetEvents(this.elasticsearchUri, index, this.type);
                    Assert.AreEqual(10, result.Hits.Total);
                });

            // No more events should be written during the Dispose flush
            var finalResult = ElasticsearchHelper.GetEvents(this.elasticsearchUri, index, this.type);
            Assert.AreEqual(10, finalResult.Hits.Total);
        }

        [TestMethod]
        public void WhenUsingNonDefaultBufferInterval()
        {
            this.indexPrefix = "whenusingnondefaultbufferinterval";
            var index = string.Format(CultureInfo.InvariantCulture, "{0}-{1:yyyy.MM.dd}", this.indexPrefix, DateTime.UtcNow);
            var logger = TestEventSource.Logger;

            TestScenario.With1Listener(
                logger,
                listener =>
                {
                    var bufferingInterval = TimeSpan.FromSeconds(5);
                    listener.LogToElasticsearch("testInstance", elasticsearchUri, this.indexPrefix, this.type, bufferingInterval: bufferingInterval);
                    listener.EnableEvents(logger, EventLevel.LogAlways);

                    // Pre-condition: Wait for the events to be written and assert
                    Task.Delay(TimeSpan.FromSeconds(3)).Wait();
                    var result = ElasticsearchHelper.GetEvents(this.elasticsearchUri, index, this.type);
                    Assert.AreEqual(0, result.Hits.Total);

                    for (int i = 0; i < 10; i++)
                    {
                        logger.Critical("Critical Message");
                    }

                    // Event must not be written before the interval has elapsed
                    Task.Delay(TimeSpan.FromSeconds(3)).Wait();
                    result = ElasticsearchHelper.GetEvents(this.elasticsearchUri, index, this.type);
                    Assert.AreEqual(0, result.Hits.Total);

                    // Wait for the buffer to flush at end of interval
                    Task.Delay(bufferingInterval).Wait();

                    // 1st interval: Wait for the events to be written and assert
                    Task.Delay(TimeSpan.FromSeconds(3)).Wait();
                    result = ElasticsearchHelper.GetEvents(this.elasticsearchUri, index, this.type);
                    Assert.AreEqual(10, result.Hits.Total);
                });
        }

        [TestMethod]
        public void WhenInternalBufferCountIsExceededAndIntervalExceeded()
        {
            this.indexPrefix = "wheninternalbuffercountisexceededandintervalexceeded";
            var index = string.Format(CultureInfo.InvariantCulture, "{0}-{1:yyyy.MM.dd}", this.indexPrefix, DateTime.UtcNow);
            var logger = TestEventSource.Logger;

            TestScenario.With1Listener(
                logger,
                listener =>
                {
                    var bufferingInterval = TimeSpan.FromSeconds(5);
                    listener.LogToElasticsearch("testInstance", elasticsearchUri, this.indexPrefix, this.type, bufferingInterval: bufferingInterval);
                    listener.EnableEvents(logger, EventLevel.Informational);

                    // When reachiing 100 events buffer will be flushed
                    for (int i = 0; i < 110; i++)
                    {
                        logger.Informational("Message1");
                    }

                    // Wait for buffer interval to elapse
                    Task.Delay(bufferingInterval).Wait();
                    var result = ElasticsearchHelper.GetEvents(this.elasticsearchUri, index, this.type);
                    Assert.AreEqual(100, result.Hits.Total);
                });

            // Last events should be written during the Dispose flush
            Task.Delay(TimeSpan.FromSeconds(2)).Wait();
            var finalResult = ElasticsearchHelper.GetEvents(this.elasticsearchUri, index, this.type);
            Assert.AreEqual(110, finalResult.Hits.Total);
        }

        [TestMethod]
        public void WhenBufferIntervalExceedsAndLessEntriesThanBufferCount()
        {
            this.indexPrefix = "whenbufferintervalexceedsandlessentriesthanbuffercount";
            var index = string.Format(CultureInfo.InvariantCulture, "{0}-{1:yyyy.MM.dd}", this.indexPrefix, DateTime.UtcNow);

            var logger = TestEventSource.Logger;

            TestScenario.With1Listener(
                logger,
                listener =>
                {
                    var bufferingInterval = TimeSpan.FromSeconds(2);
                    listener.LogToElasticsearch("testInstance", elasticsearchUri, this.indexPrefix, this.type, bufferingInterval: bufferingInterval);
                    listener.EnableEvents(logger, EventLevel.Informational);

                    // 100 events or more will be flushed by count before the buffering interval elapses
                    for (int i = 0; i < 90; i++)
                    {
                        logger.Informational("Message1");
                    }

                    // Wait for buffer interval to elapse and allow time for events to be written
                    Task.Delay(bufferingInterval.Add(TimeSpan.FromSeconds(3))).Wait();
                    var result = ElasticsearchHelper.GetEvents(this.elasticsearchUri, index, this.type);
                    Assert.AreEqual(90, result.Hits.Total);
                });
        }

        [TestMethod]
        public void WhenEventsInThreeConsecutiveIntervals()
        {
            this.indexPrefix = "wheneventsinthreeconsecutiveintervals";
            var index = string.Format(CultureInfo.InvariantCulture, "{0}-{1:yyyy.MM.dd}", this.indexPrefix, DateTime.UtcNow);
            var logger = TestEventSource.Logger;

            var bufferingInterval = TimeSpan.FromSeconds(5);
            var insertionInterval = TimeSpan.FromSeconds(3);
            TestScenario.With1Listener(
                logger,
                (listener, errorsListener) =>
                {
<<<<<<< HEAD
                    errorsListener.EnableEvents(SemanticLoggingEventSource.Log, EventLevel.Verbose);
                    listener.LogToElasticsearch("testInstance", elasticsearchUri, this.indexPrefix, this.type, bufferingInterval: bufferingInterval);
=======
                    listener.LogToElasticSearch("testInstance", elasticSearchUri, this.indexPrefix, this.type, bufferingInterval: bufferingInterval);
>>>>>>> 623335f6
                    listener.EnableEvents(logger, EventLevel.Informational);

                    // 1st interval: Log 10 events
                    for (int i = 0; i < 10; i++)
                    {
                        logger.Informational("Message1");
                    }

                    // 1st interval: Wait for the buffer to flush at end of interval
                    Task.Delay(bufferingInterval).Wait();
                    // 2nd interval: start

                    // 1st interval: Wait for the events to be written and assert
                    Task.Delay(insertionInterval).Wait();
                    var result = ElasticsearchHelper.GetEvents(this.elasticsearchUri, index, this.type);
                    Assert.AreEqual(10, result.Hits.Total);

                    // 2nd interval: Log 10 events
                    for (int i = 0; i < 10; i++)
                    {
                        logger.Informational("Message1");
                    }

                    // 2nd interval: Wait for the buffer to flush at end of interval
                    Task.Delay(bufferingInterval).Wait();
                    // 3rd interval: start

                    // 2nd interval: Wait for the events to be written and assert
                    Task.Delay(insertionInterval).Wait();
                    result = ElasticsearchHelper.GetEvents(this.elasticsearchUri, index, this.type);
                    Assert.AreEqual(20, result.Hits.Total);

                    // 3rd interval: Log 10 events
                    for (int i = 0; i < 10; i++)
                    {
                        logger.Informational("Message1");
                    }

                    // 3rd interval: Wait for the buffer to flush at end of interval
                    Task.Delay(bufferingInterval).Wait();
                    // 4th interval: start

                    // 3rd interval: Wait for the events to be written and assert
                    Task.Delay(insertionInterval).Wait();
                    result = ElasticsearchHelper.GetEvents(this.elasticsearchUri, index, this.type);
                    Assert.AreEqual(30, result.Hits.Total);

                    // No errors should have been reported
                    Assert.AreEqual(string.Empty, errorsListener.ToString());
                });

            // No more events should have been written during the last flush in the Dispose
            var finalResult = ElasticsearchHelper.GetEvents(this.elasticsearchUri, index, this.type);
            Assert.AreEqual(30, finalResult.Hits.Total);
        }

        [TestMethod]
        public void WhenSourceEnabledWitKeywordsAll()
        {
            this.indexPrefix = "whensourceenabledwitkeywordsall";
            var index = string.Format(CultureInfo.InvariantCulture, "{0}-{1:yyyy.MM.dd}", this.indexPrefix, DateTime.UtcNow);
            var logger = TestEventSource.Logger;

            TestScenario.With1Listener(
                logger,
                listener =>
                {
                    listener.LogToElasticsearch("testInstance", elasticsearchUri, this.indexPrefix, this.type, bufferingInterval: TimeSpan.FromSeconds(1));
                    listener.EnableEvents(logger, EventLevel.LogAlways, Keywords.All);
                    logger.ErrorWithKeywordDiagnostic("Error with keyword Diagnostic");
                    logger.CriticalWithKeywordPage("Critical with keyword Page");
                });

            var result = ElasticsearchHelper.PollUntilEvents(this.elasticsearchUri, index, this.type, 2);
            Assert.AreEqual(2, result.Hits.Total);
            Assert.IsNotNull(result.Hits.Hits.SingleOrDefault(h => h.Source["Keywords"].ToString() == "1"));
            Assert.IsNotNull(result.Hits.Hits.SingleOrDefault(h => h.Source["Keywords"].ToString() == "4"));
        }

        [TestMethod]
        public void WhenNotEnabledWithKeywordsAndEventWithSpecificKeywordIsRaised()
        {
            this.indexPrefix = "whennotenabledwithkeywordsandeventwithspecifickeywordisraised";
            var index = string.Format(CultureInfo.InvariantCulture, "{0}-{1:yyyy.MM.dd}", this.indexPrefix, DateTime.UtcNow);
            var logger = TestEventSource.Logger;

            TestScenario.With1Listener(
                logger,
                listener =>
                {
                    listener.LogToElasticsearch("testInstance", elasticsearchUri, this.indexPrefix, this.type, bufferingInterval: TimeSpan.FromSeconds(1));
                    listener.EnableEvents(logger, EventLevel.LogAlways);
                    logger.ErrorWithKeywordDiagnostic("Error with keyword EventlogClassic");
                });

            // Wait for events to be inserted
            Task.Delay(TimeSpan.FromSeconds(5)).Wait();
            var result = ElasticsearchHelper.GetEvents(this.elasticsearchUri, index, this.type);
            Assert.AreEqual(0, result.Hits.Total);
        }

        [TestMethod]
        public void WhenListenerIsDisposed()
        {
            this.indexPrefix = "whenlistenerisdisposed";
            var index = string.Format(CultureInfo.InvariantCulture, "{0}-{1:yyyy.MM.dd}", this.indexPrefix, DateTime.UtcNow);
            var logger = TestEventSource.Logger;

<<<<<<< HEAD
            var listener1 = new ObservableEventListener();
            var listener2 = new ObservableEventListener();
            try
            {
                listener1.LogToElasticsearch("testInstance1", elasticsearchUri, this.indexPrefix, this.type, bufferingInterval: TimeSpan.FromSeconds(1));
                listener2.LogToElasticsearch("testInstance2", elasticsearchUri, this.indexPrefix, this.type, bufferingInterval: TimeSpan.FromSeconds(1));
                listener1.EnableEvents(logger, EventLevel.LogAlways);
                listener2.EnableEvents(logger, EventLevel.LogAlways);
                var logTaskList = new List<Task>();
                for (int i = 0; i < 105; i++)
=======
            TestScenario.With2Listeners(
                logger,
                (listener1, listener2) =>
>>>>>>> 623335f6
                {
                    listener1.LogToElasticSearch("testInstance1", elasticSearchUri, this.indexPrefix, this.type, bufferingInterval: TimeSpan.FromSeconds(1));
                    listener2.LogToElasticSearch("testInstance2", elasticSearchUri, this.indexPrefix, this.type, bufferingInterval: TimeSpan.FromSeconds(1));
                    listener1.EnableEvents(logger, EventLevel.LogAlways);
                    listener2.EnableEvents(logger, EventLevel.LogAlways);
                    var logTaskList = new List<Task>();
                    for (int i = 0; i < 105; i++)
                    {
                        var messageNumber = i;
                        logTaskList.Add(Task.Run(() => logger.Critical(messageNumber + "Critical message")));
                    }

                    Task.WaitAll(logTaskList.ToArray(), TimeSpan.FromSeconds(10));
                    listener1.Dispose();
                    listener2.Dispose();

<<<<<<< HEAD
                var result = ElasticsearchHelper.PollUntilEvents(this.elasticsearchUri, index, this.type, 210);
                Assert.AreEqual(210, result.Hits.Total);
            }
            finally
            {
                try
                { listener1.DisableEvents(logger); }
                catch
                { }

                try
                { listener2.DisableEvents(logger); }
                catch
                { }
            }
=======
                    var result = ElasticSearchHelper.PollUntilEvents(this.elasticSearchUri, index, this.type, 210);
                    Assert.AreEqual(210, result.Hits.Total);
                });
>>>>>>> 623335f6
        }

        [TestMethod]
        public void WhenEventWithTaskNameInAttributeIsRaised()
        {
            this.indexPrefix = "wheneventwithtasknameinattributeisraised";
            var index = string.Format(CultureInfo.InvariantCulture, "{0}-{1:yyyy.MM.dd}", this.indexPrefix, DateTime.UtcNow);
            var logger = TestEventSource.Logger;

            TestScenario.With1Listener(
                logger,
                listener =>
                {
                    listener.LogToElasticsearch("testInstance", elasticsearchUri, this.indexPrefix, this.type, bufferingInterval: TimeSpan.FromSeconds(1));
                    listener.EnableEvents(logger, EventLevel.LogAlways, Keywords.All);
                    logger.CriticalWithTaskName("Critical with task name");
                    logger.CriticalWithKeywordPage("Critical with no task name");
                });

            var result = ElasticsearchHelper.PollUntilEvents(this.elasticsearchUri, index, this.type, 2);
            Assert.AreEqual(2, result.Hits.Total);
            Assert.IsNotNull(result.Hits.Hits.SingleOrDefault(h => h.Source["Task"].ToString() == "64513"));
            Assert.IsNotNull(result.Hits.Hits.SingleOrDefault(h => h.Source["Task"].ToString() == "1"));
        }

        [TestMethod]
        public void WhenEventWithEnumsInPayloadIsRaised()
        {
            this.indexPrefix = "wheneventhaspayload";
            var index = string.Format(CultureInfo.InvariantCulture, "{0}-{1:yyyy.MM.dd}", this.indexPrefix, DateTime.UtcNow);
            var logger = MockEventSourceInProcEnum.Logger;

            TestScenario.With1Listener(
                logger,
                listener =>
                {
                    listener.LogToElasticsearch("testInstance", elasticsearchUri, this.indexPrefix, this.type, bufferingInterval: TimeSpan.FromSeconds(1));
                    listener.EnableEvents(logger, EventLevel.LogAlways);
                    logger.SendEnumsEvent17(MockEventSourceInProcEnum.MyColor.Blue, MockEventSourceInProcEnum.MyFlags.Flag2);
                });

            var result = ElasticsearchHelper.PollUntilEvents(this.elasticsearchUri, index, this.type, 1);
            Assert.AreEqual(1, result.Hits.Total);
            Assert.AreEqual(1, (long)result.Hits.Hits.ElementAt(0).Source["Payload_a"]);
            Assert.AreEqual(2, (long)result.Hits.Hits.ElementAt(0).Source["Payload_b"]);
        }

        [TestMethod]
        public void WhenOneSourceTwoListeners()
        {
            this.indexPrefix = "whenonesourcetwolisteners";
            var index = string.Format(CultureInfo.InvariantCulture, "{0}-{1:yyyy.MM.dd}", this.indexPrefix, DateTime.UtcNow);
            var logger = MockEventSource.Logger;

            string errorMessage = string.Concat("Error ", Guid.NewGuid());
            string infoMessage = string.Concat("Message", Guid.NewGuid());
            TestScenario.With2Listeners(
                logger,
                (listener1, listener2) =>
                {
<<<<<<< HEAD
                    listener.LogToElasticsearch("testInstance", elasticsearchUri, this.indexPrefix, this.type, bufferingInterval: TimeSpan.FromSeconds(1));
                    listener2.LogToElasticsearch("testInstance", elasticsearchUri, this.indexPrefix, this.type, bufferingInterval: TimeSpan.FromSeconds(1));
                    listener.EnableEvents(logger, EventLevel.Error);
=======
                    listener1.LogToElasticSearch("testInstance", elasticSearchUri, this.indexPrefix, this.type, bufferingInterval: TimeSpan.FromSeconds(1));
                    listener2.LogToElasticSearch("testInstance", elasticSearchUri, this.indexPrefix, this.type, bufferingInterval: TimeSpan.FromSeconds(1));
                    listener1.EnableEvents(logger, EventLevel.Error);
>>>>>>> 623335f6
                    listener2.EnableEvents(logger, EventLevel.Informational);
                    logger.Informational(infoMessage);
                    logger.Error(errorMessage);
                });

            var result = ElasticsearchHelper.PollUntilEvents(this.elasticsearchUri, index, this.type, 3);
            Assert.AreEqual(3, result.Hits.Total);
            Assert.AreEqual(2, result.Hits.Hits.Where(h => (long)h.Source["Level"] == (long)EventLevel.Error).Count());
            Assert.AreEqual(1, result.Hits.Hits.Where(h => (long)h.Source["Level"] == (long)EventLevel.Informational).Count());
        }

        [TestMethod]
        public void WhenOneListenerTwoSources()
        {
            this.indexPrefix = "whenonelistenertwosources";
            var index = string.Format(CultureInfo.InvariantCulture, "{0}-{1:yyyy.MM.dd}", this.indexPrefix, DateTime.UtcNow);
            var logger = MockEventSource.Logger;
            var logger2 = MockEventSource2.Logger;

            TestScenario.With1Listener(
                new EventSource[] { logger, logger2 },
                listener =>
                {
                    listener.LogToElasticsearch("testInstance", elasticsearchUri, this.indexPrefix, this.type, bufferingInterval: TimeSpan.FromSeconds(1));
                    string message = string.Concat("Message ", Guid.NewGuid());
                    string errorMessage = string.Concat("Error ", Guid.NewGuid());
                    listener.EnableEvents(logger, EventLevel.LogAlways);
                    listener.EnableEvents(logger2, EventLevel.LogAlways);
                    logger.Informational(message);
                    logger2.Error(errorMessage);
                });

            var result = ElasticsearchHelper.PollUntilEvents(this.elasticsearchUri, index, this.type, 2);
            Assert.AreEqual(2, result.Hits.Total);
            Assert.AreEqual(1, result.Hits.Hits.Where(h => (long)h.Source["Level"] == (long)EventLevel.Error).Count());
            Assert.AreEqual(1, result.Hits.Hits.Where(h => (long)h.Source["Level"] == (long)EventLevel.Informational).Count());
            Assert.AreNotEqual(Guid.Parse(result.Hits.Hits.ElementAt(0).Source["ProviderId"].ToString()), Guid.Parse(result.Hits.Hits.ElementAt(1).Source["ProviderId"].ToString()));
        }

        [TestMethod]
        public void WhenActivityId()
        {
            this.indexPrefix = "whenactivityid";
            var index = string.Format(CultureInfo.InvariantCulture, "{0}-{1:yyyy.MM.dd}", this.indexPrefix, DateTime.UtcNow);
            var logger = MockEventSource.Logger;

            var activityId = Guid.NewGuid();
            var previousActivityId = Guid.Empty;
            var message = string.Empty;
            EventSource.SetCurrentThreadActivityId(activityId, out previousActivityId);
            TestScenario.With1Listener(
                logger,
                listener =>
                {
<<<<<<< HEAD
                    eventListener.LogToElasticsearch("testInstance", elasticsearchUri, this.indexPrefix, this.type, bufferingInterval: TimeSpan.FromSeconds(1));
                    eventListener.EnableEvents(logger, EventLevel.LogAlways);
=======
                    listener.LogToElasticSearch("testInstance", elasticSearchUri, this.indexPrefix, this.type, bufferingInterval: TimeSpan.FromSeconds(1));
                    listener.EnableEvents(logger, EventLevel.LogAlways);
>>>>>>> 623335f6

                    message = string.Concat("Message ", Guid.NewGuid());
                    logger.Informational(message);
                });

            EventSource.SetCurrentThreadActivityId(previousActivityId);

            var result = ElasticsearchHelper.PollUntilEvents(this.elasticsearchUri, index, this.type, 1);
            Assert.AreEqual(1, result.Hits.Total);
            var loggedEvent = result.Hits.Hits.ElementAt(0);
            Assert.AreEqual((int)EventLevel.Informational, (long)loggedEvent.Source["Level"]);
            Assert.AreEqual(1, (long)loggedEvent.Source["EventId"]);
            Assert.AreEqual("testInstance", loggedEvent.Source["InstanceName"].ToString());
            Assert.AreEqual(message, (string)loggedEvent.Source["Payload_message"]);
            Assert.AreEqual(activityId, Guid.Parse(loggedEvent.Source["ActivityId"].ToString()));
            Assert.IsFalse(loggedEvent.Source.ContainsKey("RelatedActivityId"));
        }

        [TestMethod]
        public void WhenActivityIdAndRelatedActivityId()
        {
            this.indexPrefix = "whenactivityidandrelatedactivityid";
            var index = string.Format(CultureInfo.InvariantCulture, "{0}-{1:yyyy.MM.dd}", this.indexPrefix, DateTime.UtcNow);
            var logger = MockEventSource.Logger;

            var activityId = Guid.NewGuid();
            var relatedActivityId = Guid.NewGuid();
            var previousActivityId = Guid.Empty;
            var message = string.Empty;
            EventSource.SetCurrentThreadActivityId(activityId, out previousActivityId);
            TestScenario.With1Listener(
                logger,
                listener =>
                {
<<<<<<< HEAD
                    eventListener.LogToElasticsearch("testInstance", elasticsearchUri, this.indexPrefix, this.type, bufferingInterval: TimeSpan.FromSeconds(1));
                    eventListener.EnableEvents(logger, EventLevel.LogAlways);
=======
                    listener.LogToElasticSearch("testInstance", elasticSearchUri, this.indexPrefix, this.type, bufferingInterval: TimeSpan.FromSeconds(1));
                    listener.EnableEvents(logger, EventLevel.LogAlways);
>>>>>>> 623335f6

                    message = string.Concat("Message ", Guid.NewGuid());
                    logger.InformationalWithRelatedActivityId(message, relatedActivityId);
                });

            EventSource.SetCurrentThreadActivityId(previousActivityId);

            var result = ElasticsearchHelper.PollUntilEvents(this.elasticsearchUri, index, this.type, 1);
            Assert.AreEqual(1, result.Hits.Total);
            var loggedEvent = result.Hits.Hits.ElementAt(0);
            Assert.AreEqual((int)EventLevel.Informational, (long)loggedEvent.Source["Level"]);
            Assert.AreEqual(14, (long)loggedEvent.Source["EventId"]);
            Assert.AreEqual("testInstance", loggedEvent.Source["InstanceName"].ToString());
            Assert.AreEqual(message, (string)loggedEvent.Source["Payload_message"]);
            Assert.AreEqual(activityId, Guid.Parse(loggedEvent.Source["ActivityId"].ToString()));
            Assert.AreEqual(relatedActivityId, Guid.Parse(loggedEvent.Source["RelatedActivityId"].ToString()));
        }

        [TestMethod]
        public void WhenExceptionsAreRoutedToErrorEventSource()
        {
            this.indexPrefix = "whenexceptionsareroutedtoerroreventsource";
            var index = string.Format(CultureInfo.InvariantCulture, "{0}-{1:yyyy.MM.dd}", this.indexPrefix, DateTime.UtcNow);
            var logger = MockEventSource.Logger;

<<<<<<< HEAD
            var invalidElasticsearchUri = "http://invalid-elastic-search-uri";
            using (ObservableEventListener eventListener = new ObservableEventListener())
            {
                try
                {
                    eventListener.LogToElasticsearch("testInstance", invalidElasticsearchUri, this.indexPrefix, this.type, bufferingInterval: TimeSpan.FromSeconds(1));
                    eventListener.EnableEvents(logger, EventLevel.LogAlways);
                    using (var collectErrorsListener = new InMemoryEventListener(true))
                    {
                        try
                        {
                            collectErrorsListener.EnableEvents(SemanticLoggingEventSource.Log, EventLevel.Warning, Keywords.All);
                            logger.Informational("Message 1");

                            collectErrorsListener.WaitEvents.Wait(TimeSpan.FromSeconds(5));

                            StringAssert.Contains(collectErrorsListener.ToString(), @"An Elasticsearch sink failed to write a batch of events");
                            StringAssert.Contains(collectErrorsListener.ToString(), @"The remote name could not be resolved: 'invalid-elastic-search-uri'");
                        }
                        finally
                        {
                            collectErrorsListener.DisableEvents(SemanticLoggingEventSource.Log);
                        }
                    }
                }
                finally
                {
                    eventListener.DisableEvents(logger);
                }
            }
=======
            var invalidElasticSearchUri = "http://invalid-elastic-search-uri";
            TestScenario.With1Listener(
                logger,
                (listener, errorsListener) =>
                {
                    listener.LogToElasticSearch("testInstance", invalidElasticSearchUri, this.indexPrefix, this.type, bufferingInterval: TimeSpan.FromSeconds(1));
                    listener.EnableEvents(logger, EventLevel.LogAlways);

                    logger.Informational("Message 1");

                    errorsListener.WaitEvents.Wait(TimeSpan.FromSeconds(5));
                    StringAssert.Contains(errorsListener.ToString(), @"An ElasticSearch sink failed to write a batch of events");
                    StringAssert.Contains(errorsListener.ToString(), @"The remote name could not be resolved: 'invalid-elastic-search-uri'");
                });
>>>>>>> 623335f6

            var result = ElasticsearchHelper.GetEvents(this.elasticsearchUri, index, this.type);
            Assert.AreEqual(0, result.Hits.Total);
        }
    }
}<|MERGE_RESOLUTION|>--- conflicted
+++ resolved
@@ -305,8 +305,8 @@
                 logger,
                 (listener1, listener2) =>
                 {
-                    listener1.LogToElasticsearch("testInstance1", elasticsearchUri, this.indexPrefix, this.type, bufferingInterval: TimeSpan.FromSeconds(20));
-                    listener2.LogToElasticsearch("testInstance2", elasticsearchUri, this.indexPrefix, this.type, bufferingInterval: TimeSpan.FromSeconds(20));
+                    listener1.LogToElasticsearch("testInstance1", elasticsearchUri, this.indexPrefix, this.type, bufferingInterval: TimeSpan.FromSeconds(20), bufferingCount: 100);
+                    listener2.LogToElasticsearch("testInstance2", elasticsearchUri, this.indexPrefix, this.type, bufferingInterval: TimeSpan.FromSeconds(20), bufferingCount: 100);
                     listener1.EnableEvents(logger, EventLevel.LogAlways);
                     listener2.EnableEvents(logger, EventLevel.LogAlways);
 
@@ -367,8 +367,8 @@
                 });
 
             // No more events should be written during the Dispose flush
-            var finalResult = ElasticsearchHelper.GetEvents(this.elasticsearchUri, index, this.type);
-            Assert.AreEqual(10, finalResult.Hits.Total);
+//            var finalResult = ElasticsearchHelper.GetEvents(this.elasticsearchUri, index, this.type);
+//            Assert.AreEqual(10, finalResult.Hits.Total);
         }
 
         [TestMethod]
@@ -423,10 +423,10 @@
                 listener =>
                 {
                     var bufferingInterval = TimeSpan.FromSeconds(5);
-                    listener.LogToElasticsearch("testInstance", elasticsearchUri, this.indexPrefix, this.type, bufferingInterval: bufferingInterval);
+                    listener.LogToElasticsearch("testInstance", elasticsearchUri, this.indexPrefix, this.type, bufferingInterval: bufferingInterval, bufferingCount: 100);
                     listener.EnableEvents(logger, EventLevel.Informational);
 
-                    // When reachiing 100 events buffer will be flushed
+                    // When reaching 100 events buffer will be flushed
                     for (int i = 0; i < 110; i++)
                     {
                         logger.Informational("Message1");
@@ -486,12 +486,7 @@
                 logger,
                 (listener, errorsListener) =>
                 {
-<<<<<<< HEAD
-                    errorsListener.EnableEvents(SemanticLoggingEventSource.Log, EventLevel.Verbose);
                     listener.LogToElasticsearch("testInstance", elasticsearchUri, this.indexPrefix, this.type, bufferingInterval: bufferingInterval);
-=======
-                    listener.LogToElasticSearch("testInstance", elasticSearchUri, this.indexPrefix, this.type, bufferingInterval: bufferingInterval);
->>>>>>> 623335f6
                     listener.EnableEvents(logger, EventLevel.Informational);
 
                     // 1st interval: Log 10 events
@@ -600,25 +595,12 @@
             var index = string.Format(CultureInfo.InvariantCulture, "{0}-{1:yyyy.MM.dd}", this.indexPrefix, DateTime.UtcNow);
             var logger = TestEventSource.Logger;
 
-<<<<<<< HEAD
-            var listener1 = new ObservableEventListener();
-            var listener2 = new ObservableEventListener();
-            try
-            {
-                listener1.LogToElasticsearch("testInstance1", elasticsearchUri, this.indexPrefix, this.type, bufferingInterval: TimeSpan.FromSeconds(1));
-                listener2.LogToElasticsearch("testInstance2", elasticsearchUri, this.indexPrefix, this.type, bufferingInterval: TimeSpan.FromSeconds(1));
-                listener1.EnableEvents(logger, EventLevel.LogAlways);
-                listener2.EnableEvents(logger, EventLevel.LogAlways);
-                var logTaskList = new List<Task>();
-                for (int i = 0; i < 105; i++)
-=======
             TestScenario.With2Listeners(
                 logger,
                 (listener1, listener2) =>
->>>>>>> 623335f6
-                {
-                    listener1.LogToElasticSearch("testInstance1", elasticSearchUri, this.indexPrefix, this.type, bufferingInterval: TimeSpan.FromSeconds(1));
-                    listener2.LogToElasticSearch("testInstance2", elasticSearchUri, this.indexPrefix, this.type, bufferingInterval: TimeSpan.FromSeconds(1));
+                {
+                    listener1.LogToElasticsearch("testInstance1", elasticsearchUri, this.indexPrefix, this.type, bufferingInterval: TimeSpan.FromSeconds(1));
+                    listener2.LogToElasticsearch("testInstance2", elasticsearchUri, this.indexPrefix, this.type, bufferingInterval: TimeSpan.FromSeconds(1));
                     listener1.EnableEvents(logger, EventLevel.LogAlways);
                     listener2.EnableEvents(logger, EventLevel.LogAlways);
                     var logTaskList = new List<Task>();
@@ -632,27 +614,9 @@
                     listener1.Dispose();
                     listener2.Dispose();
 
-<<<<<<< HEAD
-                var result = ElasticsearchHelper.PollUntilEvents(this.elasticsearchUri, index, this.type, 210);
-                Assert.AreEqual(210, result.Hits.Total);
-            }
-            finally
-            {
-                try
-                { listener1.DisableEvents(logger); }
-                catch
-                { }
-
-                try
-                { listener2.DisableEvents(logger); }
-                catch
-                { }
-            }
-=======
-                    var result = ElasticSearchHelper.PollUntilEvents(this.elasticSearchUri, index, this.type, 210);
+                    var result = ElasticsearchHelper.PollUntilEvents(this.elasticsearchUri, index, this.type, 210);
                     Assert.AreEqual(210, result.Hits.Total);
                 });
->>>>>>> 623335f6
         }
 
         [TestMethod]
@@ -713,15 +677,9 @@
                 logger,
                 (listener1, listener2) =>
                 {
-<<<<<<< HEAD
-                    listener.LogToElasticsearch("testInstance", elasticsearchUri, this.indexPrefix, this.type, bufferingInterval: TimeSpan.FromSeconds(1));
+                    listener1.LogToElasticsearch("testInstance", elasticsearchUri, this.indexPrefix, this.type, bufferingInterval: TimeSpan.FromSeconds(1));
                     listener2.LogToElasticsearch("testInstance", elasticsearchUri, this.indexPrefix, this.type, bufferingInterval: TimeSpan.FromSeconds(1));
-                    listener.EnableEvents(logger, EventLevel.Error);
-=======
-                    listener1.LogToElasticSearch("testInstance", elasticSearchUri, this.indexPrefix, this.type, bufferingInterval: TimeSpan.FromSeconds(1));
-                    listener2.LogToElasticSearch("testInstance", elasticSearchUri, this.indexPrefix, this.type, bufferingInterval: TimeSpan.FromSeconds(1));
                     listener1.EnableEvents(logger, EventLevel.Error);
->>>>>>> 623335f6
                     listener2.EnableEvents(logger, EventLevel.Informational);
                     logger.Informational(infoMessage);
                     logger.Error(errorMessage);
@@ -776,14 +734,10 @@
                 logger,
                 listener =>
                 {
-<<<<<<< HEAD
-                    eventListener.LogToElasticsearch("testInstance", elasticsearchUri, this.indexPrefix, this.type, bufferingInterval: TimeSpan.FromSeconds(1));
-                    eventListener.EnableEvents(logger, EventLevel.LogAlways);
-=======
-                    listener.LogToElasticSearch("testInstance", elasticSearchUri, this.indexPrefix, this.type, bufferingInterval: TimeSpan.FromSeconds(1));
-                    listener.EnableEvents(logger, EventLevel.LogAlways);
->>>>>>> 623335f6
-
+                    listener.LogToElasticsearch("testInstance", elasticsearchUri, this.indexPrefix, this.type, bufferingInterval: TimeSpan.FromSeconds(1));
+                    listener.EnableEvents(logger, EventLevel.LogAlways);
+
+                    EventSource.SetCurrentThreadActivityId(activityId, out previousActivityId);
                     message = string.Concat("Message ", Guid.NewGuid());
                     logger.Informational(message);
                 });
@@ -817,14 +771,10 @@
                 logger,
                 listener =>
                 {
-<<<<<<< HEAD
-                    eventListener.LogToElasticsearch("testInstance", elasticsearchUri, this.indexPrefix, this.type, bufferingInterval: TimeSpan.FromSeconds(1));
-                    eventListener.EnableEvents(logger, EventLevel.LogAlways);
-=======
-                    listener.LogToElasticSearch("testInstance", elasticSearchUri, this.indexPrefix, this.type, bufferingInterval: TimeSpan.FromSeconds(1));
-                    listener.EnableEvents(logger, EventLevel.LogAlways);
->>>>>>> 623335f6
-
+                    listener.LogToElasticsearch("testInstance", elasticsearchUri, this.indexPrefix, this.type, bufferingInterval: TimeSpan.FromSeconds(1));
+                    listener.EnableEvents(logger, EventLevel.LogAlways);
+
+                    EventSource.SetCurrentThreadActivityId(activityId, out previousActivityId);
                     message = string.Concat("Message ", Guid.NewGuid());
                     logger.InformationalWithRelatedActivityId(message, relatedActivityId);
                 });
@@ -849,53 +799,20 @@
             var index = string.Format(CultureInfo.InvariantCulture, "{0}-{1:yyyy.MM.dd}", this.indexPrefix, DateTime.UtcNow);
             var logger = MockEventSource.Logger;
 
-<<<<<<< HEAD
             var invalidElasticsearchUri = "http://invalid-elastic-search-uri";
-            using (ObservableEventListener eventListener = new ObservableEventListener())
-            {
-                try
-                {
-                    eventListener.LogToElasticsearch("testInstance", invalidElasticsearchUri, this.indexPrefix, this.type, bufferingInterval: TimeSpan.FromSeconds(1));
-                    eventListener.EnableEvents(logger, EventLevel.LogAlways);
-                    using (var collectErrorsListener = new InMemoryEventListener(true))
-                    {
-                        try
-                        {
-                            collectErrorsListener.EnableEvents(SemanticLoggingEventSource.Log, EventLevel.Warning, Keywords.All);
-                            logger.Informational("Message 1");
-
-                            collectErrorsListener.WaitEvents.Wait(TimeSpan.FromSeconds(5));
-
-                            StringAssert.Contains(collectErrorsListener.ToString(), @"An Elasticsearch sink failed to write a batch of events");
-                            StringAssert.Contains(collectErrorsListener.ToString(), @"The remote name could not be resolved: 'invalid-elastic-search-uri'");
-                        }
-                        finally
-                        {
-                            collectErrorsListener.DisableEvents(SemanticLoggingEventSource.Log);
-                        }
-                    }
-                }
-                finally
-                {
-                    eventListener.DisableEvents(logger);
-                }
-            }
-=======
-            var invalidElasticSearchUri = "http://invalid-elastic-search-uri";
             TestScenario.With1Listener(
                 logger,
                 (listener, errorsListener) =>
                 {
-                    listener.LogToElasticSearch("testInstance", invalidElasticSearchUri, this.indexPrefix, this.type, bufferingInterval: TimeSpan.FromSeconds(1));
+                    listener.LogToElasticsearch("testInstance", invalidElasticsearchUri, this.indexPrefix, this.type, bufferingInterval: TimeSpan.FromSeconds(1));
                     listener.EnableEvents(logger, EventLevel.LogAlways);
 
                     logger.Informational("Message 1");
 
                     errorsListener.WaitEvents.Wait(TimeSpan.FromSeconds(5));
-                    StringAssert.Contains(errorsListener.ToString(), @"An ElasticSearch sink failed to write a batch of events");
+                    StringAssert.Contains(errorsListener.ToString(), @"An Elasticsearch sink failed to write a batch of events");
                     StringAssert.Contains(errorsListener.ToString(), @"The remote name could not be resolved: 'invalid-elastic-search-uri'");
                 });
->>>>>>> 623335f6
 
             var result = ElasticsearchHelper.GetEvents(this.elasticsearchUri, index, this.type);
             Assert.AreEqual(0, result.Hits.Total);
