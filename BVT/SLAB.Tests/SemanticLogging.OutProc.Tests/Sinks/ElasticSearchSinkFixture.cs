--- conflicted
+++ resolved
@@ -64,18 +64,8 @@
                         logger.LogSomeMessage("message " + n.ToString());
                     }
 
-<<<<<<< HEAD
                     result = ElasticsearchHelper.PollUntilEvents(elasticsearchUri, index, this.type, 10);
-                }
-                finally
-                {
-                    collector.Stop();
-                }
-            }
-=======
-                    result = ElasticSearchHelper.PollUntilEvents(elasticSearchUri, index, this.type, 10);
                 });
->>>>>>> 623335f6
 
             Assert.AreEqual(10, result.Hits.Total);
             for (int n = 0; n < 10; n++)
@@ -91,37 +81,18 @@
             var logger = MockEventSourceOutProc.Logger;
 
             QueryResult result = null;
-<<<<<<< HEAD
             var svcConfiguration = TraceEventServiceConfiguration.Load("Configurations\\ElasticsearchSink\\ElasticSinkMandatoryProperties.xml");
-            using (TraceEventService collector = new TraceEventService(svcConfiguration))
-            {
-                collector.Start();
-                try
-=======
-            var svcConfiguration = TraceEventServiceConfiguration.Load("Configurations\\ElasticSearchSink\\ElasticSinkMandatoryProperties.xml");
             TestScenario.WithConfiguration(
                 svcConfiguration,
                 () =>
->>>>>>> 623335f6
                 {
                     for (int n = 0; n < 10; n++)
                     {
                         logger.LogSomeMessage("some message" + n.ToString());
                     }
 
-<<<<<<< HEAD
-                    Thread.Sleep(TimeSpan.FromSeconds(45));
-                    result = ElasticsearchHelper.GetEvents(elasticsearchUri, index, "etw");
-                }
-                finally
-                {
-                    collector.Stop();
-                }
-            }
-=======
-                    result = ElasticSearchHelper.PollUntilEvents(elasticSearchUri, index, "etw", 10, maxPollTime: TimeSpan.FromSeconds(35));
+                    result = ElasticsearchHelper.PollUntilEvents(elasticsearchUri, index, "etw", 10, maxPollTime: TimeSpan.FromSeconds(35));
                 });
->>>>>>> 623335f6
 
             Assert.AreEqual(10, result.Hits.Total);
             StringAssert.Contains(result.Hits.Hits[0].Source["Payload_message"].ToString(), "some message");
